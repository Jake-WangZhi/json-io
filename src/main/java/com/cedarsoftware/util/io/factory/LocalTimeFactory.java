--- conflicted
+++ resolved
@@ -20,7 +20,6 @@
     }
 
     @Override
-<<<<<<< HEAD
     protected LocalTime fromString(String s) {
         return LocalTime.parse(s, dateTimeFormatter);
     }
@@ -36,24 +35,6 @@
         Number minute = (Number) job.get("minute");
         Number second = MetaUtils.getValueWithDefaultForNull(job, "second", 0);
         Number nano = MetaUtils.getValueWithDefaultForNull(job, "nano", 0);
-=======
-    public Object newInstance(Class c, Object o)
-    {
-        if (o instanceof String) {
-            return LocalTime.parse((String) o, dateTimeFormatter);
-        }
-
-        Map jObj = (Map) o;
-
-        if (jObj.containsKey("value")) {
-            return LocalTime.parse((String) jObj.get("value"), dateTimeFormatter);
-        }
-
-        Number hour = MetaUtils.getValueWithDefaultForMissing(jObj, "hour", null);
-        Number minute = MetaUtils.getValueWithDefaultForMissing(jObj, "minute", null);
-        Number second = MetaUtils.getValueWithDefaultForNull(jObj, "second", 0);
-        Number nano = MetaUtils.getValueWithDefaultForNull(jObj, "nano", 0);
->>>>>>> 05105576
 
         if (hour == null || minute == null) {
             throw new JsonIoException("hour and minute cannot be null if value is null for LocalTimeFactory");
